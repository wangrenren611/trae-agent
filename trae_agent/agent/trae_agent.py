--- conflicted
+++ resolved
@@ -191,11 +191,7 @@
                 stdout = subprocess.check_output(["git", "--no-pager", "diff"]).decode()
             else:
                 stdout = subprocess.check_output(['git', '--no-pager', 'diff', self.base_commit, 'HEAD']).decode()
-<<<<<<< HEAD
-        except Exception:
-=======
         except (subprocess.CalledProcessError, FileNotFoundError):
->>>>>>> baec6689
             stdout = ""
         finally:
             os.chdir(pwd)
